import sqlalchemy as sa
from ..base import wise_metadata_obj, project_metadata_obj
from ...data_models import SourceCollectionType, MediaType

project_table = sa.Table(
    "projects",
    wise_metadata_obj,
    sa.Column("id", sa.Unicode(256), primary_key=True),
    sa.Column("version", sa.Integer, nullable=False, server_default="0"),
)

source_collections_table = sa.Table(
    "source_collections",
    project_metadata_obj,
    sa.Column("id", sa.String(8), primary_key=True, nullable=False),
    sa.Column("location", sa.Unicode(1024), nullable=False),
    sa.Column("type", sa.Enum(SourceCollectionType), nullable=False),
)

media_table = sa.Table(
    "media",
    project_metadata_obj,
    sa.Column("id", sa.String(10), primary_key=True, nullable=False),
    sa.Column(
      "source_collection_id",
      sa.String(8),
      sa.ForeignKey("source_collections.id", ondelete="CASCADE"),
      nullable=False,
    ),
    sa.Column("path", sa.Unicode(1024), nullable=False),
    sa.Column("md5sum", sa.LargeBinary(128), nullable=True),
    sa.Column("size_in_bytes", sa.Integer, nullable=True),
    sa.Column("date_modified", sa.DateTime(True), nullable=True),
    sa.Column("media_type", sa.Enum(MediaType), nullable=False),
    sa.Column("format", sa.String(5), nullable=False),
    sa.Column("width", sa.Integer, nullable=False),
    sa.Column("height", sa.Integer, nullable=False),
    sa.Column("num_frames", sa.Integer, nullable=True), # only applies to video files
    sa.Column("duration", sa.Float, nullable=True), # only applies to video files

<<<<<<< HEAD
    # TODO references to these old columns in other files:
=======
    # TODO (WISE 2) remove references to these old columns in other files:
>>>>>>> 01425565
    # sa.Column("source_uri", sa.Unicode(4096), nullable=True),
    # sa.Column("metadata", sa.JSON, nullable=False, default={}),
)

vectors_table = sa.Table(
    "vectors",
    project_metadata_obj,
    sa.Column("id", sa.Integer, autoincrement=True, primary_key=True),
    sa.Column("modality", sa.Enum(MediaType), nullable=False),
    sa.Column(
        "media_id",
        sa.String(10),
        sa.ForeignKey("media.id", ondelete="CASCADE"),
        nullable=False,
    ),
    sa.Column("timestamp", sa.Float(), nullable=True),
    sa.Column("end_timestamp", sa.Float(), nullable=True),
)

<<<<<<< HEAD
imported_metadata = sa.Table(
=======
imported_metadata_table = sa.Table(
>>>>>>> 01425565
    "imported_metadata",
    project_metadata_obj,
    sa.Column(
        "media_id",
        sa.String(10),
        sa.ForeignKey("media.id", ondelete="CASCADE"),
        nullable=False,
    ),
    sa.Column("external_id", sa.Unicode(2048), nullable=True),
    sa.Column("metadata", sa.JSON, nullable=False, default={}),
)

<<<<<<< HEAD
# TODO remove references to old metadata_table
=======
# TODO (WISE 2) remove references to old metadata_table
>>>>>>> 01425565
# metadata_table = sa.Table(
#     "metadata",
#     project_metadata_obj,
#     sa.Column("id", sa.Integer, autoincrement=True, primary_key=True),
#     sa.Column(
#         "dataset_id",
#         sa.Integer,
#         sa.ForeignKey("source_collections.id", ondelete="CASCADE"),
#         nullable=False,
#     ),
#     sa.Column("dataset_row", sa.Integer, nullable=False),
#     sa.Column("path", sa.Unicode(1024), nullable=False),
#     sa.Column("size_in_bytes", sa.Integer, nullable=False),
#     sa.Column("format", sa.String(5), nullable=False),
#     sa.Column("width", sa.Integer, default=-1, nullable=False),
#     sa.Column("height", sa.Integer, default=-1, nullable=False),
#     sa.Column("source_uri", sa.Unicode(4096), nullable=True),
#     sa.Column("metadata", sa.JSON, nullable=False, default={}),
# )<|MERGE_RESOLUTION|>--- conflicted
+++ resolved
@@ -37,12 +37,7 @@
     sa.Column("height", sa.Integer, nullable=False),
     sa.Column("num_frames", sa.Integer, nullable=True), # only applies to video files
     sa.Column("duration", sa.Float, nullable=True), # only applies to video files
-
-<<<<<<< HEAD
-    # TODO references to these old columns in other files:
-=======
     # TODO (WISE 2) remove references to these old columns in other files:
->>>>>>> 01425565
     # sa.Column("source_uri", sa.Unicode(4096), nullable=True),
     # sa.Column("metadata", sa.JSON, nullable=False, default={}),
 )
@@ -62,11 +57,7 @@
     sa.Column("end_timestamp", sa.Float(), nullable=True),
 )
 
-<<<<<<< HEAD
-imported_metadata = sa.Table(
-=======
 imported_metadata_table = sa.Table(
->>>>>>> 01425565
     "imported_metadata",
     project_metadata_obj,
     sa.Column(
@@ -79,11 +70,7 @@
     sa.Column("metadata", sa.JSON, nullable=False, default={}),
 )
 
-<<<<<<< HEAD
-# TODO remove references to old metadata_table
-=======
 # TODO (WISE 2) remove references to old metadata_table
->>>>>>> 01425565
 # metadata_table = sa.Table(
 #     "metadata",
 #     project_metadata_obj,
