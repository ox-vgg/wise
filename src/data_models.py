--- conflicted
+++ resolved
@@ -34,10 +34,6 @@
     caption: str = ""
     copyright: str = ""
 
-<<<<<<< HEAD
-
-=======
->>>>>>> 01425565
 class BaseSourceCollection(BaseModel):
     id: Optional[str] = None
     location: str
