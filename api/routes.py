--- conflicted
+++ resolved
@@ -331,11 +331,7 @@
     @router.post("/search", response_model=Dict[str, List[SearchResponse]])
     async def image_search(
         q: bytes = File(),
-<<<<<<< HEAD
-        start: int = Query(0, gt=-1, le=980),
-=======
         start: int = Query(0, ge=0, le=980),
->>>>>>> 49116905
         end: int = Query(20, gt=0, le=1000),
     ):
         end = min(end, num_files)
@@ -347,10 +343,7 @@
             raise HTTPException(
                 400, {"message": "cannot return more than 50 results at a time"}
             )
-<<<<<<< HEAD
-=======
         
->>>>>>> 49116905
         with Image.open(io.BytesIO(q)) as im:
             query_features = extract_image_features([im])
             dist, ids = index.search(query_features, end)
@@ -368,11 +361,7 @@
                 dist[[0], start:end],
                 ids[[0], start:end],
                 get_metadata,
-<<<<<<< HEAD
-                thumbs_reader,
-=======
                 thumbs_reader
->>>>>>> 49116905
             )
         return response
 
